--- conflicted
+++ resolved
@@ -5,10 +5,6 @@
 	"github.com/aws/aws-sdk-go/aws"
 	"github.com/aws/aws-sdk-go/aws/arn"
 	"github.com/aws/aws-sdk-go/aws/credentials"
-<<<<<<< HEAD
-	"github.com/aws/aws-sdk-go/aws/credentials/stscreds"
-=======
->>>>>>> 35c79064
 	"github.com/aws/aws-sdk-go/aws/session"
 	"github.com/aws/aws-sdk-go/service/iam"
 	"github.com/aws/aws-sdk-go/service/sts"
@@ -24,29 +20,6 @@
 )
 
 const (
-<<<<<<< HEAD
-	VERSION     = "0.1.6"
-	minDuration = time.Duration(15) * time.Minute
-	maxDuration = time.Duration(36) * time.Hour
-)
-
-var (
-	listRoles           *bool
-	listMfa             *bool
-	showExpire          *bool
-	sesCreds            *bool
-	refresh             *bool
-	verbose             *bool
-	makeConf            *bool
-	profile             *string
-	mfaArn              *string
-	duration            *time.Duration
-	roleDuration        *time.Duration
-	cmd                 *[]string
-	defaultDuration     = 12 * time.Hour
-	defaultRoleDuration = 1 * time.Hour
-	logLevel            = logo.WARN
-=======
 	VERSION = "1.0.0-beta2"
 )
 
@@ -66,7 +39,6 @@
 	cmd          *[]string
 	logLevel     = logo.WARN
 	log          *logo.Logger
->>>>>>> 35c79064
 )
 
 func init() {
@@ -84,18 +56,11 @@
 		cmdArgDesc          = "command to execute using configured profile"
 		mfaArnDesc          = "ARN of MFA device needed to perform Assume Role operation"
 		makeConfArgDesc     = "Build an AWS extended switch-role plugin configuration for all available roles"
-<<<<<<< HEAD
-	)
-
-	duration = kingpin.Flag("duration", durationArgDesc).Short('d').Default(defaultDuration.String()).Duration()
-	roleDuration = kingpin.Flag("role-duration", roleDurationArgDesc).Short('a').Default(defaultRoleDuration.String()).Duration()
-=======
 		updateArgDesc       = "Check for updates to aws-runas"
 	)
 
 	duration = kingpin.Flag("duration", durationArgDesc).Short('d').Duration()
 	roleDuration = kingpin.Flag("role-duration", roleDurationArgDesc).Short('a').Duration()
->>>>>>> 35c79064
 	listRoles = kingpin.Flag("list-roles", listRoleArgDesc).Short('l').Bool()
 	listMfa = kingpin.Flag("list-mfa", listMfaArgDesc).Short('m').Bool()
 	showExpire = kingpin.Flag("expiration", showExpArgDesc).Short('e').Bool()
@@ -122,118 +87,6 @@
 	kingpin.CommandLine.Help = cmdDesc
 }
 
-<<<<<<< HEAD
-func dedupAndSort(ary *[]string) *[]string {
-	m := make(map[string]bool)
-
-	// dedup
-	for _, v := range *ary {
-		trimV := strings.TrimSpace(v)
-		if len(trimV) > 0 {
-			m[trimV] = true
-		}
-	}
-
-	// array-ify
-	i := 0
-	newAry := make([]string, len(m))
-	for k := range m {
-		newAry[i] = k
-		i++
-	}
-
-	// sort & return
-	sort.Strings(newAry)
-	return &newAry
-}
-
-func printCredentials(p *AWSProfile, creds credentials.Value) {
-	format := "%s %s='%s'\n"
-	exportToken := "export"
-	switch runtime.GOOS {
-	case "windows":
-		exportToken = "set"
-	}
-
-	if len(p.Region) > 0 {
-		fmt.Printf(format, exportToken, "AWS_REGION", p.Region)
-	}
-	fmt.Printf(format, exportToken, "AWS_PROFILE", p.Name)
-	fmt.Printf(format, exportToken, "AWS_ACCESS_KEY_ID", creds.AccessKeyID)
-	fmt.Printf(format, exportToken, "AWS_SECRET_ACCESS_KEY", creds.SecretAccessKey)
-	fmt.Printf(format, exportToken, "AWS_SESSION_TOKEN", creds.SessionToken)
-	fmt.Printf(format, exportToken, "AWS_SECURITY_TOKEN", creds.SessionToken)
-}
-
-func getIamUser(sess *session.Session, log *logo.Logger) *iam.User {
-	s := iam.New(sess)
-
-	u, err := s.GetUser(&iam.GetUserInput{})
-	if err != nil {
-		log.Fatalf("Error getting IAM user info: %v", err)
-	}
-
-	log.Debugf("USER: %+v", u)
-	return u.User
-}
-
-func getRoles(sess *session.Session, userName *string, log *logo.Logger) *[]string {
-	s := iam.New(sess)
-
-	// Used to return an array of role ARN's available to the user
-	roles := make([]string, 0)
-
-	urg_logger := logo.NewSimpleLogger(os.Stderr, logLevel, "aws-runas.UserRoleGetter", true)
-	urg := UserRoleGetter{Client: s, Logger: urg_logger}
-	roles = append(roles, *urg.FetchRoles(*userName)...)
-
-	i := iam.ListGroupsForUserInput{UserName: userName}
-	grg_logger := logo.NewSimpleLogger(os.Stderr, logLevel, "aws-runas.GroupRoleGetter", true)
-	grg := GroupRoleGetter{Client: s, Logger: grg_logger}
-	truncated := true
-	for truncated {
-		g, err := s.ListGroupsForUser(&i)
-		if err != nil {
-			log.Errorf("Error getting user's IAM group list: %v", err)
-			break
-		}
-
-		if *verbose {
-			for x, grp := range g.Groups {
-				log.Debugf("GROUP[%d]: %s", x, *grp.GroupName)
-			}
-		}
-		roles = append(roles, *grg.FetchRoles(g.Groups...)...)
-
-		truncated = *g.IsTruncated
-		if truncated {
-			i.Marker = g.Marker
-		}
-	}
-
-	dedupAndSort(&roles)
-	return &roles
-}
-
-func getAWSSession() *session.Session {
-	//  Unset the environment
-	env := []string{"AWS_SECRET_ACCESS_KEY", "AWS_ACCESS_KEY_ID", "AWS_SESSION_TOKEN", "AWS_SECURITY_TOKEN"}
-	for _, env := range env {
-		os.Unsetenv(env)
-	}
-
-	// This is how to get the MFA and AssumeRole config for a given profile.
-	sess := session.Must(session.NewSessionWithOptions(session.Options{
-		SharedConfigState:       session.SharedConfigEnable,
-		Profile:                 *profile,
-		AssumeRoleTokenProvider: stscreds.StdinTokenProvider,
-	}))
-
-	return sess
-}
-
-=======
->>>>>>> 35c79064
 func main() {
 	// Tell kingpin to stop parsing flags once we start processing 'cmd', allows something like:
 	// `aws-runas --verbose profile command -a --long_arg`
@@ -353,10 +206,6 @@
 			fmt.Fprintf(os.Stderr, "Session credentials %s on %s (%s)\n", tense, fmt_t, hmn_t)
 		}
 
-<<<<<<< HEAD
-		if !*sesCreds {
-			creds, err = credProvider.AssumeRole(profile_cfg, roleDuration)
-=======
 		var creds credentials.Value
 		if *sesCreds || len(p.RoleArn.Resource) < 1 {
 			log.Debugf("Getting SESSION TOKEN credentials")
@@ -369,7 +218,6 @@
 			log.Debugf("Getting ASSUME ROLE credentials")
 			in := assumeRoleInput(p)
 			res, err := t.AssumeRole(in)
->>>>>>> 35c79064
 			if err != nil {
 				log.Fatalf("Error doing AssumeRole: %+v", err)
 			}
@@ -382,21 +230,7 @@
 			}
 		}
 
-<<<<<<< HEAD
-		if len(*cmd) > 0 {
-			os.Setenv("AWS_PROFILE", *profile)
-			os.Setenv("AWS_ACCESS_KEY_ID", creds.AccessKeyID)
-			os.Setenv("AWS_SECRET_ACCESS_KEY", creds.SecretAccessKey)
-			if len(creds.SessionToken) > 0 {
-				os.Setenv("AWS_SESSION_TOKEN", creds.SessionToken)
-				os.Setenv("AWS_SECURITY_TOKEN", creds.SessionToken)
-			}
-			if len(profile_cfg.Region) > 0 {
-				os.Setenv("AWS_REGION", profile_cfg.Region)
-			}
-=======
 		updateEnv(creds, p.Region)
->>>>>>> 35c79064
 
 		if len(*cmd) > 0 {
 			c := exec.Command((*cmd)[0], (*cmd)[1:]...)
@@ -410,9 +244,6 @@
 				log.Fatalf("%v", err)
 			}
 		} else {
-<<<<<<< HEAD
-			printCredentials(profile_cfg, creds)
-=======
 			printCredentials()
 		}
 	}
@@ -517,7 +348,6 @@
 		val, ok := os.LookupEnv(v)
 		if ok {
 			fmt.Printf(format, exportToken, v, val)
->>>>>>> 35c79064
 		}
 	}
 }