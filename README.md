--- conflicted
+++ resolved
@@ -36,11 +36,7 @@
 
 ### Build Requirements
 
-<<<<<<< HEAD
-Developed and tested using the go 1.9 tool chain, aws-sdk-go v1.13.10, and kingpin.v2 v2.2.6
-=======
 Developed and tested using the go 1.10 tool chain, aws-sdk-go v1.13.25, and kingpin.v2 v2.2.6
->>>>>>> 35c79064
 *NOTE* This project uses the (currently) experimental `dep` dependency manager.  See https://github.com/golang/dep for details.
 
 ### Build Steps
@@ -124,19 +120,6 @@
     Create an environment for interacting with the AWS API using an assumed role
 
     Flags:
-<<<<<<< HEAD
-        -h, --help                  Show context-sensitive help (also try --help-long and --help-man).
-        -d, --duration=12h0m0s      duration of the retrieved session token
-        -a, --role-duration=1h0m0s  duration of the assume role credentials
-        -l, --list-roles            list role ARNs you are able to assume
-        -m, --list-mfa              list the ARN of the MFA device associated with your account
-        -e, --expiration            Show token expiration time
-        -s, --session               print eval()-able session token info, or run command using session token credentials
-        -r, --refresh               force a refresh of the cached credentials
-        -v, --verbose               print verbose/debug messages
-        -M, --mfa-arn=MFA-ARN       ARN of MFA device needed to perform Assume Role operation
-        -V, --version               Show application version.
-=======
       -h, --help               Show context-sensitive help (also try --help-long and --help-man).
       -d, --duration=DURATION  duration of the retrieved session token
       -a, --role-duration=ROLE-DURATION
@@ -151,16 +134,12 @@
       -M, --mfa-arn=MFA-ARN    ARN of MFA device needed to perform Assume Role operation
       -u, --update             Check for updates to aws-runas
       -V, --version            Show application version.
->>>>>>> 35c79064
 
     Args:
       [<profile>]  name of profile, or role ARN
       [<cmd>]      command to execute using configured profile
 
-<<<<<<< HEAD
-=======
-
->>>>>>> 35c79064
+
 ### Listing available roles
 
 Use the `-l` option to see the list of role ARNs your IAM account is authorized to assume.
@@ -191,7 +170,6 @@
 Example:
 
     $ aws-runas -s
-    export AWS_REGION='rrrrrr'
     export AWS_ACCESS_KEY_ID='xxxxxx'
     export AWS_SECRET_ACCESS_KEY='yyyyyy'
     export AWS_SESSION_TOKEN='zzzzz'
@@ -209,7 +187,6 @@
 Example:
 
     $ aws-runas admin-profile
-    export AWS_REGION='rrrrrr'
     export AWS_ACCESS_KEY_ID='xxxxxx'
     export AWS_SECRET_ACCESS_KEY='yyyyyy'
     export AWS_SESSION_TOKEN='zzzzz'
